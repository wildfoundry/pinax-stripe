language: python
sudo: false
python:
  - "2.7"
  - "3.3"
  - "3.4"
  - "3.5"
env:
  - DJANGO=1.7 STRIPE=127
  - DJANGO=1.7 STRIPE=128
  - DJANGO=1.8 STRIPE=127
  - DJANGO=1.8 STRIPE=128
  - DJANGO=1.9 STRIPE=127
  - DJANGO=1.9 STRIPE=128
  - DJANGO=1.10 STRIPE=127
  - DJANGO=1.10 STRIPE=128
  - DJANGO=1.11 STRIPE=127
  - DJANGO=1.11 STRIPE=128
  - DJANGO=master STRIPE=127
  - DJANGO=master STRIPE=128
matrix:
  exclude:
    - python: "3.3"
      env: DJANGO=1.9 STRIPE=127
    - python: "3.3"
      env: DJANGO=1.9 STRIPE=128
    - python: "3.3"
      env: DJANGO=1.10 STRIPE=127
    - python: "3.3"
      env: DJANGO=1.10 STRIPE=128
    - python: "3.3"
      env: DJANGO=1.11 STRIPE=127
    - python: "3.3"
      env: DJANGO=1.11 STRIPE=128
    - python: "2.7"
      env: DJANGO=master STRIPE=127
    - python: "2.7"
      env: DJANGO=master STRIPE=128
    - python: "3.3"
      env: DJANGO=master STRIPE=127
    - python: "3.3"
      env: DJANGO=master STRIPE=128
    - python: "3.5"
      env: DJANGO=1.7 STRIPE=127
    - python: "3.5"
      env: DJANGO=1.7 STRIPE=128
  allow_failures:
<<<<<<< HEAD
    - env: DJANGO=master STRIPE=128
    - env: DJANGO=master STRIPE=127
=======
    - env: DJANGO=1.11 STRIPE=128
    - env: DJANGO=1.11 STRIPE=127
    - env: DJANGO=master STRIPE=128
    - env: DJANGO=master STRIPE=127

>>>>>>> eb506399
install:
  - pip install tox coveralls
script:
  - tox -e py${TRAVIS_PYTHON_VERSION//[.]/}-$DJANGO-stripe${STRIPE}
after_success:
  - coveralls
notifications:
  slack: pinax:nR1p8bAyjlJUc1CSYn2DT5ps<|MERGE_RESOLUTION|>--- conflicted
+++ resolved
@@ -45,16 +45,10 @@
     - python: "3.5"
       env: DJANGO=1.7 STRIPE=128
   allow_failures:
-<<<<<<< HEAD
-    - env: DJANGO=master STRIPE=128
-    - env: DJANGO=master STRIPE=127
-=======
     - env: DJANGO=1.11 STRIPE=128
     - env: DJANGO=1.11 STRIPE=127
     - env: DJANGO=master STRIPE=128
     - env: DJANGO=master STRIPE=127
-
->>>>>>> eb506399
 install:
   - pip install tox coveralls
 script:
