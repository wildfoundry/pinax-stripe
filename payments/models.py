--- conflicted
+++ resolved
@@ -353,11 +353,7 @@
         except CurrentSubscription.DoesNotExist:
             return False
 
-<<<<<<< HEAD
-    def cancel(self):
-=======
     def cancel(self, at_period_end=True):
->>>>>>> 55e3548c
         try:
             current = self.current_subscription
         except CurrentSubscription.DoesNotExist:
@@ -568,11 +564,7 @@
         return self.current_period_end > timezone.now()
 
     def is_status_current(self):
-<<<<<<< HEAD
-        return self.status in ["trialing", "active", "canceled"]
-=======
         return self.status in ["trialing", "active"]
->>>>>>> 55e3548c
 
     def is_valid(self):
         if not self.is_status_current():
@@ -704,13 +696,8 @@
 
 class InvoiceItem(models.Model):
 
-<<<<<<< HEAD
     stripe_id = models.CharField(max_length=50)
     created_at = models.DateTimeField(default=timezone.now)
-=======
-class InvoiceItem(StripeObject):
-
->>>>>>> 55e3548c
     invoice = models.ForeignKey(Invoice, related_name="items")
     amount = models.DecimalField(decimal_places=2, max_digits=7)
     currency = models.CharField(max_length=10)
